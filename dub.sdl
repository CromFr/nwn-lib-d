name "nwn-lib-d"
description "Library & tooling for Neverwinter Nights 2 resource files"
license "GPL-3.0"
copyright "Copyright © 2016, Thibaut CHARLES"
authors "Thibaut CHARLES (CromFr)"

targetType "library"
targetName "nwn-d"
stringImportPaths "unittest"
dependency "gfm:math" version="~>7.0.0"
preBuildCommands `echo "/// nwn-lib-d version
module nwn.ver;

/// nwn-lib-d git version
enum NWN_LIB_D_VERSION = \"$$(git describe --tags)\";
" > source/nwn/ver.d`


//x:ddoxTool "scod"
x:ddoxFilterArgs "--min-protection=Protected"


subPackage {
	name "benchmark"
	targetType "executable"
	targetName "nwn-lib-d-benchmark"
	sourceFiles "tools/benchmark.d"
	dependency "gfm:math" version="~>7.0.0"
<<<<<<< HEAD

	configuration "application"
	configuration "unittest" {
		stringImportPaths "unittest"
	}
}




subPackage {
	name "benchmark"
	targetType "executable"
	targetName "nwn-lib-d-benchmark"
	sourceFiles "tools/benchmark.d"
	dependency "gfm:math" version="~>7.0.0"
=======
>>>>>>> 542e6841
	stringImportPaths "unittest"
}<|MERGE_RESOLUTION|>--- conflicted
+++ resolved
@@ -26,24 +26,5 @@
 	targetName "nwn-lib-d-benchmark"
 	sourceFiles "tools/benchmark.d"
 	dependency "gfm:math" version="~>7.0.0"
-<<<<<<< HEAD
-
-	configuration "application"
-	configuration "unittest" {
-		stringImportPaths "unittest"
-	}
-}
-
-
-
-
-subPackage {
-	name "benchmark"
-	targetType "executable"
-	targetName "nwn-lib-d-benchmark"
-	sourceFiles "tools/benchmark.d"
-	dependency "gfm:math" version="~>7.0.0"
-=======
->>>>>>> 542e6841
 	stringImportPaths "unittest"
 }